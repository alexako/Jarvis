--- conflicted
+++ resolved
@@ -1,7 +1,3 @@
 __pycache__/
 venv/
-<<<<<<< HEAD
-
-=======
->>>>>>> 36c5153e
 .claude/