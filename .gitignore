--- conflicted
+++ resolved
@@ -1,7 +1,3 @@
 __pycache__/
 venv/
-<<<<<<< HEAD
-
-=======
->>>>>>> c5283017
 .claude/